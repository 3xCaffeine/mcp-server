--- conflicted
+++ resolved
@@ -31,12 +31,8 @@
 .pnpm-debug.log*
 
 # env files (can opt-in for committing if needed)
-<<<<<<< HEAD
-.env
-=======
 .env*
 !.env.example
->>>>>>> 291a1ffd
 
 # vercel
 .vercel
